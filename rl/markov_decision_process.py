from abc import ABC, abstractmethod
from collections import defaultdict
from typing import (DefaultDict, Dict, Iterable, Generic, Mapping,
                    Tuple, Sequence, TypeVar, Optional)
from rl.distribution import (Categorical, Distribution, FiniteDistribution,
                             SampledDistribution)
from rl.markov_process import (FiniteMarkovRewardProcess, MarkovRewardProcess)

A = TypeVar('A')
S = TypeVar('S')


class Policy(ABC, Generic[S, A]):
    '''A policy is a function that specifies what we should do (the
    action) at a given state of our MDP.

    '''
    @abstractmethod
    def act(self, state: S) -> Optional[Distribution[A]]:
        pass


class FinitePolicy(Policy[S, A]):
    ''' A policy where the state and action spaces are finite.

    '''
    policy_map: Mapping[S, Optional[FiniteDistribution[A]]]

    def __init__(
        self,
        policy_map: Mapping[S, Optional[FiniteDistribution[A]]]
    ):
        self.policy_map = policy_map

    def __repr__(self) -> str:
        display = ""
        for s, d in self.policy_map.items():
            if d is None:
                display += f"{s} is a Terminal State\n"
            else:
                display += f"For State {s}:\n"
                for a, p in d:
                    display += f"  Do Action {a} with Probability {p:.3f}\n"
        return display

    def act(self, state: S) -> Optional[FiniteDistribution[A]]:
        return self.policy_map[state]


class MarkovDecisionProcess(ABC, Generic[S, A]):
    @abstractmethod
    def apply_policy(self, policy: Policy[S, A]) -> MarkovRewardProcess[S]:
        pass


StateReward = FiniteDistribution[Tuple[S, float]]
ActionMapping = Mapping[A, StateReward[S]]
StateActionMapping = Mapping[S, Optional[ActionMapping[A, S]]]


class FiniteMarkovDecisionProcess(MarkovDecisionProcess[S, A]):
    '''A Markov Decision Process with finite state and action spaces.

    '''

    mapping: StateActionMapping[S, A]
    non_terminal_states: Sequence[S]

    def __init__(self, mapping: StateActionMapping[S, A]):
        self.mapping = mapping
        self.non_terminal_states = [s for s, v in mapping.items()
                                    if v is not None]

    def __repr__(self) -> str:
        display = ""
        for s, d in self.mapping.items():
            if d is None:
                display += f"{s} is a Terminal State\n"
            else:
                display += f"From State {s}:\n"
                for a, d1 in d.items():
                    display += f"  With Action {a}:\n"
                    for (s1, r), p in d1:
                        display += f"    To [State {s} and "\
                            + f"Reward {r:.3f}] with Probability {p:.3f}\n"
        return display

    # Note: We need both apply_policy and apply_finite_policy because,
    # to be compatible with MarkovRewardProcess, apply_policy has to
    # work even if the policy is *not* finite.
    def apply_policy(self, policy: Policy[S, A]) -> MarkovRewardProcess[S]:
        mapping = self.mapping

        mapping = self.mapping

        class Process(MarkovRewardProcess[S]):

            def transition_reward(self, state: S)\
                    -> Optional[Distribution[Tuple[S, float]]]:

                action_map: Optional[ActionMapping[A, S]] = mapping[state]
<<<<<<< HEAD
=======

>>>>>>> 1e6071c3
                if action_map is None:
                    return None
                else:
                    def next_pair(action_map=action_map):
                        action: A = policy.act(state).sample()
                        return action_map[action].sample()

                    return SampledDistribution(next_pair)

        return Process()

    def apply_finite_policy(self, policy: FinitePolicy[S, A])\
            -> FiniteMarkovRewardProcess[S]:

        transition_mapping: Dict[S, Optional[StateReward[S]]] = {}

        for state in self.mapping:
            action_map: Optional[ActionMapping[A, S]] = self.mapping[state]

            if action_map is None:
                transition_mapping[state] = None
            else:
                outcomes: DefaultDict[Tuple[S, float], float]\
                    = defaultdict(float)
<<<<<<< HEAD
=======

                for action, p_action in policy.act(state).table():
                    for outcome, p_state in action_map[action].table():
                        outcomes[outcome] += p_action * p_state
>>>>>>> 1e6071c3

                actions = policy.act(state)
                if actions is not None:
                    for action, p_action in actions:
                        for outcome, p_state_reward in action_map[action]:
                            outcomes[outcome] += p_action * p_state_reward

                transition_mapping[state] = Categorical(outcomes)

        return FiniteMarkovRewardProcess(transition_mapping)

    # Note: For now, this is only available on finite MDPs; this might
    # change in the future.
    def actions(self, state: S) -> Iterable[A]:
        '''All the actions allowed for the given state.

        This will be empty for terminal states.

        '''
        actions = self.mapping[state]
<<<<<<< HEAD
        return None if actions is None else actions.keys()
=======
        if actions is None:
            return iter([])
        else:
            return actions.keys()
>>>>>>> 1e6071c3
<|MERGE_RESOLUTION|>--- conflicted
+++ resolved
@@ -99,10 +99,7 @@
                     -> Optional[Distribution[Tuple[S, float]]]:
 
                 action_map: Optional[ActionMapping[A, S]] = mapping[state]
-<<<<<<< HEAD
-=======
 
->>>>>>> 1e6071c3
                 if action_map is None:
                     return None
                 else:
@@ -127,13 +124,6 @@
             else:
                 outcomes: DefaultDict[Tuple[S, float], float]\
                     = defaultdict(float)
-<<<<<<< HEAD
-=======
-
-                for action, p_action in policy.act(state).table():
-                    for outcome, p_state in action_map[action].table():
-                        outcomes[outcome] += p_action * p_state
->>>>>>> 1e6071c3
 
                 actions = policy.act(state)
                 if actions is not None:
@@ -154,11 +144,8 @@
 
         '''
         actions = self.mapping[state]
-<<<<<<< HEAD
-        return None if actions is None else actions.keys()
-=======
+
         if actions is None:
             return iter([])
         else:
             return actions.keys()
->>>>>>> 1e6071c3
