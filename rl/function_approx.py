'''An interface for different kinds of function approximations
(tabular, linear, DNN... etc), with several implementations.'''

from __future__ import annotations

from abc import ABC, abstractmethod
from dataclasses import dataclass, replace, field
import itertools
import numpy as np
from operator import itemgetter
from scipy.interpolate import splrep, BSpline
from typing import (Callable, Dict, Generic, Iterator, Iterable, List,
<<<<<<< HEAD
                    Mapping, Optional, Sequence, Tuple, TypeVar, overload)

=======
                    Mapping, Optional, Sequence, Tuple, TypeVar)
from collections import defaultdict
>>>>>>> 386e5bbb
import rl.iterate as iterate

X = TypeVar('X')
Self = TypeVar('Self')
SMALL_NUM = 1e-6


class FunctionApprox(ABC, Generic[X]):
    '''Interface for function approximations.
    An object of this class approximates some function X ↦ ℝ in a way
    that can be evaluated at specific points in X and updated with
    additional (X, ℝ) points.
    '''

    @abstractmethod
<<<<<<< HEAD
    def __add__(self: Self, x: Self) -> Self:
        pass

    @abstractmethod
    def __mul__(self: Self, x: float) -> Self:
        pass

    @abstractmethod
    def representational_gradient(self: Self, x_value: X) -> Gradient[Self]:
        '''Computes the gradient of the self FunctionApprox with respect
        to the parameters in the internal representation of the
        FunctionApprox, i.e., computes Gradient with respect to internal
        parameters of expected value of y for the input x, where the
        expectation is with respect tp the FunctionApprox's model of
        the probability distribution of y|x. The gradient is output
=======
    def objective_gradient(
        self,
        xy_vals_seq: Iterable[Tuple[X, float]],
        obj_deriv_y_func: Callable[[X, float], float]
    ) -> FunctionApprox[X]:
        '''Computes the gradient of an objective function of the self
        FunctionApprox with respect to the parameters in the internal
        representation of the FunctionApprox. The gradient is output
>>>>>>> 386e5bbb
        in the form of a FunctionApprox whose internal parameters are
        equal to the gradient values.
        '''

    @abstractmethod
    def linear_combination(
        self,
        a: float,
        b: float,
        other: FunctionApprox[X]
    ) -> FunctionApprox[X]:
        '''return a FunctionApprox representing a * self + b * other
        '''

    @abstractmethod
    def evaluate(self, x_values_seq: Iterable[X]) -> np.ndarray:
        '''Computes expected value of y for each x in
        x_values_seq (with the probability distribution
        function of y|x estimated as FunctionApprox)
        '''

    def __call__(self, x_value: X) -> float:
        return self.evaluate([x_value]).item()

    @abstractmethod
    def update_with_gradient(
        self,
        gradient: FunctionApprox[X]
    ) -> FunctionApprox[X]:
        '''Update the internal parameters of self FunctionApprox
        using the input gradient that is presented as a FunctionApprox
        '''

    def update(
        self,
        xy_vals_seq: Iterable[Tuple[X, float]]
    ) -> FunctionApprox[X]:

        '''Update the internal parameters of the FunctionApprox
        based on incremental data provided in the form of (x,y)
        pairs as a xy_vals_seq data structure
        '''
        def deriv_func(x, y):
            return self.evaluate(x) - y

        return self.update_with_gradient(
            self.objective_gradient(xy_vals_seq, deriv_func)
        )

    @abstractmethod
    def solve(
        self,
        xy_vals_seq: Iterable[Tuple[X, float]],
        error_tolerance: Optional[float] = None
    ) -> FunctionApprox[X]:
        '''Assuming the entire data set of (x,y) pairs is available
        in the form of the given input xy_vals_seq data structure,
        solve for the internal parameters of the FunctionApprox
        such that the internal parameters are fitted to xy_vals_seq.
        Since this is a best-fit, the internal parameters are fitted
        to within the input error_tolerance (where applicable, since
        some methods involve a direct solve for the fit that don't
        require an error_tolerance)
        '''

    @abstractmethod
    def within(self, other: FunctionApprox[X], tolerance: float) -> bool:
        '''Is this function approximation within a given tolerance of
        another function approximation of the same type?
        '''

    def argmax(self, xs: Iterable[X]) -> X:
        '''Return the input X that maximizes the function being approximated.
        Arguments:
          xs -- list of inputs to evaluate and maximize, cannot be empty
        Returns the X that maximizes the function this approximates.
        '''
        return list(xs)[np.argmax(self.evaluate(xs))]

    def rmse(
        self,
        xy_vals_seq: Iterable[Tuple[X, float]]
    ) -> float:
        '''The Root-Mean-Squared-Error between FunctionApprox's
        predictions (from evaluate) and the associated (supervisory)
        y values
        '''
        x_seq, y_seq = zip(*xy_vals_seq)
        errors: np.ndarray = self.evaluate(x_seq) - np.array(y_seq)
        return np.sqrt(np.mean(errors * errors))

    def iterate_updates(
        self,
        xy_seq_stream: Iterator[Iterable[Tuple[X, float]]]
    ) -> Iterator[FunctionApprox[X]]:
        '''Given a stream (Iterator) of data sets of (x,y) pairs,
        perform a series of incremental updates to the internal
        parameters (using update method), with each internal
        parameter update done for each data set of (x,y) pairs in the
        input stream of xy_seq_stream
        '''
        return iterate.accumulate(
            xy_seq_stream,
            lambda fa, xy: fa.update(xy),
            initial=self
        )


F = TypeVar('F', bound=FunctionApprox)


@dataclass(frozen=True)
class Gradient(Generic[F]):
    function_approx: F

    @overload
    def __add__(self, x: Gradient[F]) -> Gradient[F]:
        ...

    @overload
    def __add__(self, x: F) -> F:
        ...

    def __add__(self, x):
        if isinstance(x, Gradient):
            return Gradient(self.function_approx + x.function_approx)

        return self.function_approx + x

    def __mul__(self: Gradient[F], x: float) -> Gradient[F]:
        return Gradient(self.function_approx * x)


@dataclass(frozen=True)
class Dynamic(FunctionApprox[X]):
    '''A FunctionApprox that works exactly the same as exact dynamic
    programming. Each update for a value in X replaces the previous
    value at X altogether.

    Fields:
    values_map -- mapping from X to its approximated value
    '''

    values_map: Mapping[X, float]

    def objective_gradient(
        self,
        xy_vals_seq: Iterable[Tuple[X, float]],
        obj_deriv_y_func: Callable[[X, float], float]
    ) -> Dynamic[X]:
        x_vals, y_vals = zip(*xy_vals_seq)
        obj_deriv_y: np.ndarray = obj_deriv_y_func(x_vals, y_vals)
        d: Dict[X, float] = {}
        for x, o in zip(x_vals, obj_deriv_y):
            d[x] = o
        return Dynamic(values_map=d)

    def linear_combination(
        self,
        a: float,
        b: float,
        other: Dynamic[X]
    ) -> Dynamic[X]:
        d: Dict[X, float] = {}
        for key in set.union(
                set(self.values_map.keys()),
                set(other.values_map.keys())
        ):
            d[key] = a * self.values_map.get(key, 0.) + \
                b * other.values_map.get(key, 0.)
        return Dynamic(values_map=d)

    def evaluate(self, x_values_seq: Iterable[X]) -> np.ndarray:
        '''Evaluate the function approximation by looking up the value in the
        mapping for each state.

        Will raise an error if an X value has not been seen before and
        was not initialized.

        '''
        return np.array([self.values_map[x] for x in x_values_seq])

    def update_with_gradient(
        self,
        gradient: Dynamic[X]
    ) -> Dynamic[X]:
        return self.linear_combination(1.0, -1.0, gradient)

    def solve(
        self,
        xy_vals_seq: Iterable[Tuple[X, float]],
        error_tolerance: Optional[float] = None
    ) -> Dynamic[X]:
        return replace(self, value_map=dict(xy_vals_seq))

    def within(self, other: FunctionApprox[X], tolerance: float) -> bool:
        '''This approximation is within a tolerance of another if the value
        for each X in both approximations is within the given
        tolerance.

        Raises an error if the other approximation is missing states
        that this approximation has.

        '''
        if not isinstance(other, Dynamic):
            return False

        return all(abs(self.values_map[s] - other.values_map[s]) <= tolerance
                   for s in self.values_map)


@dataclass(frozen=True)
class Tabular(FunctionApprox[X]):
    '''Approximates a function with a discrete domain (`X'), without any
    interpolation. The value for each `X' is maintained as a weighted
    mean of observations by recency (managed by
    `count_to_weight_func').

    In practice, this means you can use this to approximate a function
    with a learning rate α(n) specified by count_to_weight_func.

    If `count_to_weight_func' always returns 1, this behaves the same
    way as `Dynamic'.

    Fields:
    values_map -- mapping from X to its approximated value
    counts_map -- how many times a given X has been updated
    count_to_weight_func -- function for how much to weigh an update
      to X based on the number of times that X has been updated

    '''

    values_map: Mapping[X, float] = field(default_factory=lambda: {})
    counts_map: Mapping[X, int] = field(default_factory=lambda: {})
    count_to_weight_func: Callable[[int], float] = \
        field(default_factory=lambda: lambda n: 1.0 / n)

    def objective_gradient(
        self,
        xy_vals_seq: Iterable[Tuple[X, float]],
        obj_deriv_y_func: Callable[[X, float], float]
    ) -> Tabular[X]:
        x_vals, y_vals = zip(*xy_vals_seq)
        obj_deriv_y: np.ndarray = obj_deriv_y_func(x_vals, y_vals)
        sums_map: Dict[X, float] = defaultdict(float)
        counts_map: Dict[X, int] = defaultdict(int)
        for x, o in zip(x_vals, obj_deriv_y):
            sums_map[x] += o
            counts_map[x] += 1
        return replace(
            self,
            values_map={x: sums_map[x] / counts_map[x] for x in sums_map},
            counts_map=counts_map
        )

    def linear_combination(
        self,
        a: float,
        b: float,
        other: Tabular[X]
    ) -> Tabular[X]:
        values_map: Dict[X, float] = {}
        counts_map: Dict[X, int] = {}
        for key in set.union(
                set(self.values_map.keys()),
                set(other.values_map.keys())
        ):
            values_map[key] = a * self.values_map.get(key, 0.) + \
                b * other.values_map.get(key, 0.)
            counts_map[key] = counts_map.get(key, 0) + \
                other.counts_map.get(key, 0)
        return replace(
            self,
            values_map=values_map,
            counts_map=counts_map
        )

    def evaluate(self, x_values_seq: Iterable[X]) -> np.ndarray:
        '''Evaluate the function approximation by looking up the value in the
        mapping for each state.

        if an X value has not been seen before and hence not initialized,
        returns 0

        '''
        return np.array([self.values_map.get(x, 0.) for x in x_values_seq])

    def update_with_gradient(
        self,
        gradient: Tabular[X]
    ) -> Tabular[X]:
        '''Update the approximation with the given gradient.
        Each X keeps a count n of how many times it was updated, and
        each subsequent update is scaled by count_to_weight_func(n),
        which defines our learning rate.

        '''
        values_map: Dict[X, float] = dict(self.values_map)
        counts_map: Dict[X, int] = dict(self.counts_map)
        for key in gradient.values_map:
            counts_map[key] = counts_map.get(key, 0) + 1
            weight: float = self.count_to_weight_func(counts_map[key])
            values_map[key] = values_map.get(key, 0.) - \
                weight * gradient.values_map.get(key, 0.)
        return replace(
            self,
            values_map=values_map,
            counts_map=counts_map
        )

    def solve(
        self,
        xy_vals_seq: Iterable[Tuple[X, float]],
        error_tolerance: Optional[float] = None
    ) -> Tabular[X]:
        values_map: Dict[X, float] = {}
        counts_map: Dict[X, int] = {}
        for x, y in xy_vals_seq:
            counts_map[x] = counts_map.get(x, 0) + 1
            weight: float = self.count_to_weight_func(counts_map[x])
            values_map[x] = weight * y + (1 - weight) * values_map.get(x, 0.)
        return replace(
            self,
            values_map=values_map,
            counts_map=counts_map
        )

    def within(self, other: FunctionApprox[X], tolerance: float) -> bool:
        if isinstance(other, Tabular):
            return\
                all(abs(self.values_map[s] - other.values_map[s]) <= tolerance
                    for s in self.values_map)

        return False


# @dataclass(frozen=True)
# class BSplineApprox(FunctionApprox[X]):
#     feature_function: Callable[[X], float]
#     degree: int
#     knots: np.ndarray = field(default_factory=lambda: np.array([]))
#     coeffs: np.ndarray = field(default_factory=lambda: np.array([]))
# 
#     def get_feature_values(self, x_values_seq: Iterable[X]) -> Sequence[float]:
#         return [self.feature_function(x) for x in x_values_seq]
# 
#     def representational_gradient(self, x_value: X) -> BSplineApprox[X]:
#         feature_val: float = self.feature_function(x_value)
#         eps: float = 1e-6
#         one_hots: np.array = np.eye(len(self.coeffs))
#         return replace(
#             self,
#             coeffs=np.array([(
#                 BSpline(
#                     self.knots,
#                     c + one_hots[i] * eps,
#                     self.degree
#                 )(feature_val) -
#                 BSpline(
#                     self.knots,
#                     c - one_hots[i] * eps,
#                     self.degree
#                 )(feature_val)
#             ) / (2 * eps) for i, c in enumerate(self.coeffs)]))
# 
#     def evaluate(self, x_values_seq: Iterable[X]) -> np.ndarray:
#         spline_func: Callable[[Sequence[float]], np.ndarray] = \
#             BSpline(self.knots, self.coeffs, self.degree)
#         return spline_func(self.get_feature_values(x_values_seq))
# 
#     def update(
#         self,
#         xy_vals_seq: Iterable[Tuple[X, float]]
#     ) -> BSplineApprox[X]:
#         x_vals, y_vals = zip(*xy_vals_seq)
#         feature_vals: Sequence[float] = self.get_feature_values(x_vals)
#         sorted_pairs: Sequence[Tuple[float, float]] = \
#             sorted(zip(feature_vals, y_vals), key=itemgetter(0))
#         new_knots, new_coeffs, _ = splrep(
#             [f for f, _ in sorted_pairs],
#             [y for _, y in sorted_pairs],
#             k=self.degree
#         )
#         return replace(
#             self,
#             knots=new_knots,
#             coeffs=new_coeffs
#         )
# 
#     def solve(
#         self,
#         xy_vals_seq: Iterable[Tuple[X, float]],
#         error_tolerance: Optional[float] = None
#     ) -> BSplineApprox[X]:
#         return self.update(xy_vals_seq)
# 
#     def within(self, other: FunctionApprox[X], tolerance: float) -> bool:
#         if isinstance(other, BSplineApprox):
#             return \
#                 np.all(np.abs(self.knots - other.knots) <= tolerance).item() \
#                 and \
#                 np.all(np.abs(self.coeffs - other.coeffs) <= tolerance).item()
# 
#         return False
# 
# 
@dataclass(frozen=True)
class AdamGradient:
    learning_rate: float
    decay1: float
    decay2: float

    @staticmethod
    def default_settings() -> AdamGradient:
        return AdamGradient(
            learning_rate=0.001,
            decay1=0.9,
            decay2=0.999
        )


@dataclass(frozen=True)
class Weights:
    adam_gradient: AdamGradient
    time: int
    weights: np.ndarray
    adam_cache1: np.ndarray
    adam_cache2: np.ndarray

    @staticmethod
    def create(
        weights: np.ndarray,
        adam_gradient: AdamGradient = AdamGradient.default_settings(),
        adam_cache1: Optional[np.ndarray] = None,
        adam_cache2: Optional[np.ndarray] = None
    ) -> Weights:
        return Weights(
            adam_gradient=adam_gradient,
            time=0,
            weights=weights,
            adam_cache1=np.zeros_like(
                weights
            ) if adam_cache1 is None else adam_cache1,
            adam_cache2=np.zeros_like(
                weights
            ) if adam_cache2 is None else adam_cache2
        )

    def update(self, gradient: np.ndarray) -> Weights:
        time: int = self.time + 1
        new_adam_cache1: np.ndarray = self.adam_gradient.decay1 * \
            self.adam_cache1 + (1 - self.adam_gradient.decay1) * gradient
        new_adam_cache2: np.ndarray = self.adam_gradient.decay2 * \
            self.adam_cache2 + (1 - self.adam_gradient.decay2) * gradient ** 2
        corrected_m: np.ndarray = new_adam_cache1 / \
            (1 - self.adam_gradient.decay1 ** time)
        corrected_v: np.ndarray = new_adam_cache2 / \
            (1 - self.adam_gradient.decay2 ** time)

        new_weights: np.ndarray = self.weights - \
            self.adam_gradient.learning_rate * corrected_m / \
            (np.sqrt(corrected_v) + SMALL_NUM)

        return replace(
            self,
            time=time,
            weights=new_weights,
            adam_cache1=new_adam_cache1,
            adam_cache2=new_adam_cache2,
        )

    def within(self, other: Weights, tolerance: float) -> bool:
        return np.all(np.abs(self.weights - other.weights) <= tolerance).item()


@dataclass(frozen=True)
class LinearFunctionApprox(FunctionApprox[X]):

    feature_functions: Sequence[Callable[[X], float]]
    regularization_coeff: float
    weights: Weights
    direct_solve: bool

    @staticmethod
    def create(
        feature_functions: Sequence[Callable[[X], float]],
        adam_gradient: AdamGradient = AdamGradient.default_settings(),
        regularization_coeff: float = 0.,
        weights: Optional[Weights] = None,
        direct_solve: bool = True
    ) -> LinearFunctionApprox[X]:
        return LinearFunctionApprox(
            feature_functions=feature_functions,
            regularization_coeff=regularization_coeff,
            weights=Weights.create(
                adam_gradient=adam_gradient,
                weights=np.zeros(len(feature_functions))
            ) if weights is None else weights,
            direct_solve=direct_solve
        )

    def get_feature_values(self, x_values_seq: Iterable[X]) -> np.ndarray:
        return np.array(
            [[f(x) for f in self.feature_functions] for x in x_values_seq]
        )

    def objective_gradient(
        self,
        xy_vals_seq: Iterable[Tuple[X, float]],
        obj_deriv_y_func: Callable[[X, float], float]
    ) -> LinearFunctionApprox[X]:
        x_vals, y_vals = zip(*xy_vals_seq)
        obj_deriv_y: np.ndarray = obj_deriv_y_func(x_vals, y_vals)
        features: np.ndarray = self.get_feature_values(x_vals)
        gradient: np.ndarray = features.T.dot(obj_deriv_y) + \
            self.regularization_coeff * self.weights.weights
        return replace(
            self,
            weights=replace(
                self.weights,
                weights=gradient
            )
        )

    def linear_combination(
        self,
        a: float,
        b: float,
        other: LinearFunctionApprox[X]
    ) -> LinearFunctionApprox[X]:
        return replace(
            self,
            weights=replace(
                self.weights,
                weights=a * self.weights.weights + b * other.weights.weights
            )
        )

    def evaluate(self, x_values_seq: Iterable[X]) -> np.ndarray:
        return np.dot(
            self.get_feature_values(x_values_seq),
            self.weights.weights
        )

    def update_with_gradient(
        self,
        gradient: LinearFunctionApprox[X]
    ) -> LinearFunctionApprox[X]:
        return replace(
            self,
            weights=self.weights.update(gradient.weights.weights)
        )

    def within(self, other: FunctionApprox[X], tolerance: float) -> bool:
        if isinstance(other, LinearFunctionApprox):
            return self.weights.within(other.weights, tolerance)

        return False

    def solve(
        self,
        xy_vals_seq: Iterable[Tuple[X, float]],
        error_tolerance: Optional[float] = None
    ) -> LinearFunctionApprox[X]:
        if self.direct_solve:
            x_vals, y_vals = zip(*xy_vals_seq)
            feature_vals: np.ndarray = self.get_feature_values(x_vals)
            feature_vals_T: np.ndarray = feature_vals.T
            left: np.ndarray = np.dot(feature_vals_T, feature_vals) \
                + feature_vals.shape[0] * self.regularization_coeff * \
                np.eye(len(self.weights.weights))
            right: np.ndarray = np.dot(feature_vals_T, y_vals)
            ret = replace(
                self,
                weights=Weights.create(
                    adam_gradient=self.weights.adam_gradient,
                    weights=np.dot(np.linalg.inv(left), right)
                )
            )
        else:
            tol: float = 1e-6 if error_tolerance is None else error_tolerance

            def done(
                a: LinearFunctionApprox[X],
                b: LinearFunctionApprox[X],
                tol: float = tol
            ) -> bool:
                return a.within(b, tol)

            ret = iterate.converged(
                self.iterate_updates(itertools.repeat(xy_vals_seq)),
                done=done
            )

        return ret


@dataclass(frozen=True)
class DNNSpec:
    neurons: Sequence[int]
    bias: bool
    hidden_activation: Callable[[np.ndarray], np.ndarray]
    hidden_activation_deriv: Callable[[np.ndarray], np.ndarray]
    output_activation: Callable[[np.ndarray], np.ndarray]
    output_activation_deriv: Callable[[np.ndarray], np.ndarray]


@dataclass(frozen=True)
class DNNApprox(FunctionApprox[X]):

    feature_functions: Sequence[Callable[[X], float]]
    dnn_spec: DNNSpec
    regularization_coeff: float
    weights: Sequence[Weights]

    @staticmethod
    def create(
        feature_functions: Sequence[Callable[[X], float]],
        dnn_spec: DNNSpec,
        adam_gradient: AdamGradient = AdamGradient.default_settings(),
        regularization_coeff: float = 0.,
        weights: Optional[Sequence[Weights]] = None
    ) -> DNNApprox[X]:
        if weights is None:
            inputs: Sequence[int] = [len(feature_functions)] + \
                [n + (1 if dnn_spec.bias else 0)
                 for i, n in enumerate(dnn_spec.neurons)]
            outputs: Sequence[int] = list(dnn_spec.neurons) + [1]
            wts = [Weights.create(
                weights=np.random.randn(output, inp) / np.sqrt(inp),
                adam_gradient=adam_gradient
            ) for inp, output in zip(inputs, outputs)]
        else:
            wts = weights

        return DNNApprox(
            feature_functions=feature_functions,
            dnn_spec=dnn_spec,
            regularization_coeff=regularization_coeff,
            weights=wts
        )

    def get_feature_values(self, x_values_seq: Iterable[X]) -> np.ndarray:
        return np.array(
            [[f(x) for f in self.feature_functions] for x in x_values_seq]
        )

    def forward_propagation(
        self,
        x_values_seq: Iterable[X]
    ) -> Sequence[np.ndarray]:
        """
        :param x_values_seq: a n-length-sequence of input points
        :return: list of length (L+2) where the first (L+1) values
                 each represent the 2-D input arrays (of size n x |I_l|),
                 for each of the (L+1) layers (L of which are hidden layers),
                 and the last value represents the output of the DNN (as a
                 1-D array of length n)
        """
        inp: np.ndarray = self.get_feature_values(x_values_seq)
        ret: List[np.ndarray] = [inp]
        for w in self.weights[:-1]:
            out: np.ndarray = self.dnn_spec.hidden_activation(
                np.dot(inp, w.weights.T)
            )
            if self.dnn_spec.bias:
                inp = np.insert(out, 0, 1., axis=1)
            else:
                inp = out
            ret.append(inp)
        ret.append(
            self.dnn_spec.output_activation(
                np.dot(inp, self.weights[-1].weights.T)
            )[:, 0]
        )
        return ret

    def evaluate(self, x_values_seq: Iterable[X]) -> np.ndarray:
        return self.forward_propagation(x_values_seq)[-1]

    def within(self, other: FunctionApprox[X], tolerance: float) -> bool:
        if isinstance(other, DNNApprox):
            return all(w1.within(w2, tolerance)
                       for w1, w2 in zip(self.weights, other.weights))
        else:
            return False

    def backward_propagation(
        self,
        fwd_prop: Sequence[np.ndarray],
        obj_deriv_y: np.ndarray
    ) -> Sequence[np.ndarray]:
        """
        :param
        fwd_prop represents the result of forward propagation (without the
        final output), a sequence of L 2-D np.ndarrays of the DNN.
        obj_deriv_y represents the derivative of the objective
        function with respect to the linear predictor of the output layer of
        the DNN.

        :return: list (of length L+1) of |O_l| x |I_l| 2-D arrays,
                 i.e., same as the type of self.weights.weights
        This function computes the gradient (with respect to weights) of
        the objective where the output layer activation function
        is the canonical link function of the conditional distribution of y|x
        """
        layer_inputs: Sequence[np.ndarray] = fwd_prop
        deriv: np.ndarray = obj_deriv_y.reshape(1, -1)
        back_prop: List[np.ndarray] = [np.dot(deriv, layer_inputs[-1]) /
                                       deriv.shape[1]]
        # L is the number of hidden layers, n is the number of points
        # layer l deriv represents dObj/dS_l where S_l = I_l . weights_l
        # (S_l is the result of applying layer l without the activation func)
        for i in reversed(range(len(self.weights) - 1)):
            # deriv_l is a 2-D array of dimension |O_l| x n
            # The recursive formulation of deriv is as follows:
            # deriv_{l-1} = (weights_l^T inner deriv_l) haddamard g'(S_{l-1}),
            # which is ((|I_l| x |O_l|) inner (|O_l| x n)) haddamard
            # (|I_l| x n), which is (|I_l| x n) = (|O_{l-1}| x n)
            # Note: g'(S_{l-1}) is expressed as hidden layer activation
            # derivative as a function of O_{l-1} (=I_l).
            deriv = np.dot(self.weights[i + 1].weights.T, deriv) * \
                self.dnn_spec.hidden_activation_deriv(layer_inputs[i + 1].T)
            # If self.dnn_spec.bias is True, then I_l = O_{l-1} + 1, in which
            # case # the first row of the calculated deriv is removed to yield
            # a 2-D array of dimension |O_{l-1}| x n.
            if self.dnn_spec.bias:
                deriv = deriv[1:]
            # layer l gradient is deriv_l inner layer_inputs_l, which is
            # of dimension (|O_l| x n) inner (n x (|I_l|) = |O_l| x |I_l|
            back_prop.append(np.dot(deriv, layer_inputs[i]) / deriv.shape[1])
        return back_prop[::-1]

    def objective_gradient(
        self,
        xy_vals_seq: Iterable[Tuple[X, float]],
        obj_deriv_y_func: Callable[[X, float], float]
    ) -> DNNApprox[X]:
        x_vals, y_vals = zip(*xy_vals_seq)
        obj_deriv_y: np.ndarray = obj_deriv_y_func(x_vals, y_vals)
        fwd_prop: Sequence[np.ndarray] = self.forward_propagation(x_vals)[:-1]
        gradient: Sequence[np.ndarray] = \
            [x + self.regularization_coeff * self.weights[i].weights
             for i, x in enumerate(self.backward_propagation(
                 fwd_prop=fwd_prop,
                 obj_deriv_y=obj_deriv_y
             ))]
        return replace(
            self,
            weights=[replace(w, weights=g) for
                     w, g in zip(self.weights, gradient)]
        )

    def linear_combination(
        self,
        a: float,
        b: float,
        other: DNNApprox[X]
    ) -> DNNApprox[X]:
        return replace(
            self,
            weights=[replace(w, weights=a * w.weights + b * o.weights) for
                     w, o in zip(self.weights, other.weights)]
        )

    def update_with_gradient(
        self,
        gradient: DNNApprox[X]
    ) -> DNNApprox[X]:
        return replace(
            self,
            weights=[w.update(g.weights) for w, g in
                     zip(self.weights, gradient.weights)]
        )

    def solve(
        self,
        xy_vals_seq: Iterable[Tuple[X, float]],
        error_tolerance: Optional[float] = None
    ) -> DNNApprox[X]:
        tol: float = 1e-6 if error_tolerance is None else error_tolerance

        def done(
            a: DNNApprox[X],
            b: DNNApprox[X],
            tol: float = tol
        ) -> bool:
            return a.within(b, tol)

        return iterate.converged(
            self.iterate_updates(itertools.repeat(xy_vals_seq)),
            done=done
        )


def learning_rate_schedule(
    initial_learning_rate: float,
    half_life: float,
    exponent: float
) -> Callable[[int], float]:
    def lr_func(n: int) -> float:
        return initial_learning_rate * (1 + (n - 1) / half_life) ** -exponent
    return lr_func


if __name__ == '__main__':

    from scipy.stats import norm
    from pprint import pprint

    alpha = 2.0
    beta_1 = 10.0
    beta_2 = 4.0
    beta_3 = -6.0
    beta = (beta_1, beta_2, beta_3)

    x_pts = np.arange(-10.0, 10.5, 0.5)
    y_pts = np.arange(-10.0, 10.5, 0.5)
    z_pts = np.arange(-10.0, 10.5, 0.5)
    pts: Sequence[Tuple[float, float, float]] = \
        [(x, y, z) for x in x_pts for y in y_pts for z in z_pts]

    def superv_func(pt):
        return alpha + np.dot(beta, pt)

    n = norm(loc=0., scale=2.)
    xy_vals_seq: Sequence[Tuple[Tuple[float, float, float], float]] = \
        [(x, superv_func(x) + n.rvs(size=1)[0]) for x in pts]

    ag = AdamGradient(
        learning_rate=0.5,
        decay1=0.9,
        decay2=0.999
    )
    ffs = [
        lambda _: 1.,
        lambda x: x[0],
        lambda x: x[1],
        lambda x: x[2]
    ]

    lfa = LinearFunctionApprox.create(
         feature_functions=ffs,
         adam_gradient=ag,
         regularization_coeff=0.001,
         direct_solve=True
    )

    lfa_ds = lfa.solve(xy_vals_seq)
    print("Direct Solve")
    pprint(lfa_ds.weights)
    errors: np.ndarray = lfa_ds.evaluate(pts) - \
        np.array([y for _, y in xy_vals_seq])
    print("Mean Squared Error")
    pprint(np.mean(errors * errors))
    print()

    print("Linear Gradient Solve")
    for _ in range(100):
        print("Weights")
        pprint(lfa.weights)
        errors: np.ndarray = lfa.evaluate(pts) - \
            np.array([y for _, y in xy_vals_seq])
        print("Mean Squared Error")
        pprint(np.mean(errors * errors))
        lfa = lfa.update(xy_vals_seq)
        print()

    ds = DNNSpec(
        neurons=[2],
        bias=True,
        hidden_activation=lambda x: x,
        hidden_activation_deriv=lambda x: np.ones_like(x),
        output_activation=lambda x: x,
        output_activation_deriv=lambda x: np.ones_like(x)
    )

    dnna = DNNApprox.create(
        feature_functions=ffs,
        dnn_spec=ds,
        adam_gradient=ag,
        regularization_coeff=0.01
    )
    print("DNN Gradient Solve")
    for _ in range(100):
        print("Weights")
        pprint(dnna.weights)
        errors: np.ndarray = dnna.evaluate(pts) - \
            np.array([y for _, y in xy_vals_seq])
        print("Mean Squared Error")
        pprint(np.mean(errors * errors))
        dnna = dnna.update(xy_vals_seq)
        print()<|MERGE_RESOLUTION|>--- conflicted
+++ resolved
@@ -4,19 +4,15 @@
 from __future__ import annotations
 
 from abc import ABC, abstractmethod
+from collections import defaultdict
 from dataclasses import dataclass, replace, field
 import itertools
 import numpy as np
 from operator import itemgetter
 from scipy.interpolate import splrep, BSpline
 from typing import (Callable, Dict, Generic, Iterator, Iterable, List,
-<<<<<<< HEAD
                     Mapping, Optional, Sequence, Tuple, TypeVar, overload)
 
-=======
-                    Mapping, Optional, Sequence, Tuple, TypeVar)
-from collections import defaultdict
->>>>>>> 386e5bbb
 import rl.iterate as iterate
 
 X = TypeVar('X')
@@ -32,7 +28,6 @@
     '''
 
     @abstractmethod
-<<<<<<< HEAD
     def __add__(self: Self, x: Self) -> Self:
         pass
 
@@ -40,15 +35,6 @@
     def __mul__(self: Self, x: float) -> Self:
         pass
 
-    @abstractmethod
-    def representational_gradient(self: Self, x_value: X) -> Gradient[Self]:
-        '''Computes the gradient of the self FunctionApprox with respect
-        to the parameters in the internal representation of the
-        FunctionApprox, i.e., computes Gradient with respect to internal
-        parameters of expected value of y for the input x, where the
-        expectation is with respect tp the FunctionApprox's model of
-        the probability distribution of y|x. The gradient is output
-=======
     def objective_gradient(
         self,
         xy_vals_seq: Iterable[Tuple[X, float]],
@@ -57,7 +43,6 @@
         '''Computes the gradient of an objective function of the self
         FunctionApprox with respect to the parameters in the internal
         representation of the FunctionApprox. The gradient is output
->>>>>>> 386e5bbb
         in the form of a FunctionApprox whose internal parameters are
         equal to the gradient values.
         '''
